--- conflicted
+++ resolved
@@ -297,15 +297,12 @@
                         self.bound_dic[p_i.width.name] = (lower,upper)
                     else:
                         self._neglect_when_set_params.append(p_i.width.name)
-<<<<<<< HEAD
                 #else:
                     #self._neglect_when_set_params.append(p_i.mass.name) #p_i.mass.name
                     #self._neglect_when_set_params.append(p_i.mass.name) #p_i.width.name
-=======
                 else:
                     self._neglect_when_set_params.append(i+'_mass') #p_i.mass.name
                     self._neglect_when_set_params.append(i+'_width') #p_i.width.name
->>>>>>> 7494780b
                 # share helicity variables 
                 if "coef_head" in self.config['particle'][i]:
                     coef_head = self.config['particle'][i]["coef_head"]

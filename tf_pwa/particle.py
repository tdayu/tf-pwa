--- conflicted
+++ resolved
@@ -118,20 +118,12 @@
   name = "simple_cached_"+f.__name__
   @functools.wraps(f)
   def g(self):
-<<<<<<< HEAD
     if not hasattr(self,name):
       setattr(self, name, f(self))
     return getattr(self, name)
   return g
 
 
-=======
-    if not hasattr(cache,name):
-      setattr(cache, name, f(self))
-    return getattr(cache, name)
-  return g
-
->>>>>>> 67b3c7e5
 class BaseDecay(object):
   """
   Base Decay object
@@ -151,11 +143,7 @@
     ret += "+".join([str(i) for i in self.outs])
     return ret # "A->B+C"
 
-<<<<<<< HEAD
   @simple_cache_fun#@functools.lru_cache()
-=======
-  #@simple_cache_fun#@functools.lru_cache()
->>>>>>> 67b3c7e5
   def get_id(self):
     return (self.core, tuple(sorted(self.outs)))
 
@@ -166,15 +154,12 @@
     if not isinstance(other, BaseDecay):
       return False
     return self.get_id() == other.get_id()
-<<<<<<< HEAD
 
   def __lt__(self, other):
     if not isinstance(other, BaseDecay):
       return False
     return self.get_id() < other.get_id()
 
-=======
->>>>>>> 67b3c7e5
 
 class Decay(BaseDecay): # add useful methods to BaseDecay
   """
@@ -411,10 +396,7 @@
     if not isinstance(other, DecayChain):
       raise TypeError("unsupport type {}".format(type(other)))
     return self.topology_id(identical) == other.topology_id(identical)
-<<<<<<< HEAD
-
-=======
->>>>>>> 67b3c7e5
+
 
 class _Chain_Graph(object):
   def __init__(self):
@@ -492,7 +474,6 @@
       else:
         ret.append(i)
     return ret
-<<<<<<< HEAD
   
   @functools.lru_cache()
   def get_chains_map(self):
@@ -506,9 +487,7 @@
                 tmp[j] = chain_map
         chain_maps.append(tmp)
     return chain_maps
-=======
-
->>>>>>> 67b3c7e5
+
 
 def load_decfile_particle(fname):
   with open(fname) as f:

import functools
import numpy as np
# from pysnooper import snoop

from .cg import cg_coef
from .breit_wigner import barrier_factor as default_barrier_factor
from .utils import deep_ordered_iter


def cross_combine(x):
  if not x: # if x is []
    return []
  head = x[0]
  tail = x[1:]
  ret = []
  other = cross_combine(tail)
  for i in head:
    if not other:
      ret.append(i)
    else:
      for j in other:
        ret.append(i + j)
  return ret

class BaseParticle(object):
  """
  Base Particle object
  """
  def __init__(self, name, id_=None):
    """
    name is "name[:id]"
    """
    if id_ is None:
      names = name.split(":")
      if len(names) > 1:
        self.name = ":".join(names[:-1])
        self._id = int(names[-1])
      else:
        self.name, self._id = name, 0
    else:
      self.name, self._id = name, id_
    self.decay = [] # list of Decay
    self.creators = [] # list of Decay which creates the particle

  def add_decay(self, d):
    if d not in self.decay:
      self.decay.append(d)

  def remove_decay(self, d):
    self.decay.remove(d)

  def add_creator(self, d):
    self.creators.append(d)

  def __repr__(self):
    if self._id == 0:
      return self.name
    return "{}:{}".format(self.name, self._id)
  def __hash__(self):
    return hash((self.name, self._id))
  def __eq__(self, other):
    if not isinstance(other, BaseParticle):
      return False
    return (self.name, self._id) == (other.name, other._id)
  def __lt__(self, other):
    if isinstance(other, BaseParticle):
      return (self.name, self._id) < (other.name, other._id)
    return self.name < other
  def __gt__(self, other):
    if isinstance(other, BaseParticle):
      return (self.name, self._id) > (other.name, other._id)
    return self.name > other

  def chain_decay(self):
    ret = []
    for i in self.decay:
      ret_tmp = [[[i]]]
      for j in i.outs:
        tmp = j.chain_decay()
        if tmp: # if tmp is not []
          ret_tmp.append(tmp)
      ret += cross_combine(ret_tmp)
    return ret #最后出来个啥？

  def get_resonances(self):
    decay_chain = self.chain_decay()
    chains = [DecayChain(i) for i in decay_chain]
    decaygroup = DecayGroup(chains)
    return decaygroup.resonances

class Particle(BaseParticle): # add parameters to BaseParticle
    """
    general Particle object
    """
    def __init__(self, name, J=0, P=-1, spins=None, mass=None, width=None):
        super(Particle, self).__init__(name)
        self.J = J
        self.P = P
        if spins is None:
            spins = tuple(range(-J, J+1))
        self.spins = tuple(spins)
        self.mass = mass
        self.width = width

def GetA2BC_LS_list(ja, jb, jc, pa, pb, pc):
  dl = 0 if pa * pb * pc == 1 else  1 # pa = pb * pc * (-1)^l
  s_min = abs(jb - jc)
  s_max = jb + jc
  # ns = s_max - s_min + 1
  ret = []
  for s in range(s_min, s_max+1):
    for l in range(abs(ja - s), ja + s + 1):
      if l % 2 == dl:
        ret.append((l, s))
  return ret

def simple_cache_fun(f):
  name = "simple_cached_"+f.__name__
  @functools.wraps(f)
  def g(self):
    if not hasattr(self,name):
      setattr(self, name, f(self))
    return getattr(self, name)
  return g


class BaseDecay(object):
  """
  Base Decay object
  """
  def __init__(self, core, outs, name=None, disable=False):
    self.name = name
    self.core = core # mother particle
    self.outs = tuple(outs) # daughter particles
    if not disable:
      self.core.add_decay(self)
      for i in outs:
        i.add_creator(self)

  def __repr__(self):
    ret = str(self.core)
    ret += "->"
    ret += "+".join([str(i) for i in self.outs])
    return ret # "A->B+C"

  @simple_cache_fun#@functools.lru_cache()
  def get_id(self):
    return (self.core, tuple(sorted(self.outs)))

  def __hash__(self):
    return hash(self.get_id())

  def __eq__(self, other):
    if not isinstance(other, BaseDecay):
      return False
    return self.get_id() == other.get_id()

  def __lt__(self, other):
    if not isinstance(other, BaseDecay):
      return False
    return self.get_id() < other.get_id()


class Decay(BaseDecay): # add useful methods to BaseDecay
  """
  general Decay object
  """
  @functools.lru_cache()
  def get_ls_list(self):
    ja = self.core.J
    jb = self.outs[0].J
    jc = self.outs[1].J
    pa = self.core.P
    pb = self.outs[0].P
    pc = self.outs[1].P
    return tuple(GetA2BC_LS_list(ja, jb, jc, pa, pb, pc))

  @functools.lru_cache()
  def get_l_list(self):
    return tuple([l for l, s in self.get_ls_list()])

  @functools.lru_cache()
  def get_min_l(self):
    return min(self.get_l_list())

  def generate_params(self, name=None, _ls=True): # 取代amplitude里的gen_coef？
    if name is None:
      name = self.name
    ret = []
    for l, s in self.get_ls_list():
      name_r = "{name}_l{l}_s{s}_r".format(name=name, l=l, s=s)
      name_i = "{name}_l{l}_s{s}_i".format(name=name, l=l, s=s)
      ret.append((name_r, name_i))
    return ret

  @functools.lru_cache()
  def get_cg_matrix(self): # CG factor inside H
    """
    [(l,s),(lambda_b,lambda_c)]

    .. math::
      \\sqrt{\\frac{ 2 l + 1 }{ 2 j_a + 1 }}
      \\langle j_b, j_c, \\lambda_b, - \\lambda_c | s, \\lambda_b - \\lambda_c \\rangle
      \\langle l, s, 0, \\lambda_b - \\lambda_c | j_a, \\lambda_b - \\lambda_c \\rangle
    """
    ls = self.get_ls_list()
    m = len(ls)
    ja = self.core.J
    jb = self.outs[0].J
    jc = self.outs[1].J
    n = (2*jb + 1)*(2*jc + 1)
    ret = np.zeros(shape=(n, m))
    for i, ls_i in enumerate(ls):
      l, s = ls_i
      j = 0
      for lambda_b in range(-jb, jb+1):
        for lambda_c in range(-jc, jc+1):
          ret[j][i] = np.sqrt((2 * l + 1) / (2 * ja + 1)) \
                      * cg_coef(jb, jc, lambda_b, -lambda_c, s, lambda_b - lambda_c) \
                      * cg_coef(l, s, 0, lambda_b - lambda_c, ja, lambda_b - lambda_c)
          j += 1
    return ret

  def barrier_factor(self, q, q0): # Barrier factor inside H
    """
    defalut_barrier_factor
    """
    d = 3.0
    ret = default_barrier_factor(self.get_l_list(), q, q0, d)
    return ret


def split_particle_type(decays):
    core_particles = set()
    out_particles = set()

    for i in decays:
      core_particles.add(i.core)
      for j in i.outs:
        out_particles.add(j)

    inner = core_particles & out_particles
    top = core_particles - inner
    outs = out_particles - inner
    return top, inner, outs # top, intermediate, outs particles

def split_len(dicts):
    """
    {"b":[1],"c":[1,2],"d":[2]} => [None,{"b":[1],"d":[2]},{"c":[1,2]}]
    """
    size_table = []
    for i in dicts:
        tmp = dicts[i]
        size_table.append((len(tmp), i))
    max_l = max([i for i, _ in size_table])
    ret = [None] * (max_l+1)
    for i, s in size_table:
        if ret[i] is None:
            ret[i] = []
        ret[i].append((s, dicts[s]))
    return ret

class DecayChain(object):
  def __init__(self, chain):
    self.chain = chain
    top, self.inner, outs = split_particle_type(chain)
    assert len(top) == 1, "top particles must be only one particle"
    self.top = top.pop()
    self.outs = sorted(list(outs))

  def __iter__(self):
    return iter(self.chain)

  def __repr__(self):
    return "{}".format(self.chain)

  @functools.lru_cache()
  def sorted_table(self):
    """
    A topology independent structure
    [a->rb,r->cd] => {a:[b,c,d],r:[c,d],b:[b],c:[c],d:[d]}
    """
    decay_dict = {}
    for i in self.outs:
      decay_dict[i] = [i]

    chain = self.chain
    while chain:
      tmp_chain = []
      for i in chain:
        if all([j in decay_dict for j in i.outs]):
          decay_dict[i.core] = []
          for j in i.outs:
            decay_dict[i.core] += decay_dict[j]
          decay_dict[i.core].sort()
        else:
          tmp_chain.append(i)
      chain = tmp_chain
    decay_dict[self.top] = sorted(list(self.outs))
    return decay_dict

  def sorted_table_layers(self):
    st = self.sorted_table()
    return split_len(st)

  @staticmethod
  def from_sorted_table(decay_dict):
    """
    Create decay chain form a topology independent structure
    {a:[b,c,d],r:[c,d],b:[b],c:[c],d:[d]} => [a->rb,r->cd]
    """
    def sum_list(ls):
      ret = ls[0]
      for i in ls[1:]:
        ret = ret + i
      return ret

    def deep_search(idx, base):
      base_step = 2
      max_step = len(base)
      while base_step <= max_step:
        for i in deep_ordered_iter(base, base_step):
          check = sum_list([base[j] for j in i])
          if sorted(check) == sorted(idx[1]):
            return i
        base_step += 1

    s_dict = split_len(decay_dict)
    base_dict = dict(s_dict[1])
    ret = []
    for s_dict_i in s_dict[2:]:
      if s_dict_i:
        for j in s_dict_i:
          found = deep_search(j, base_dict)
          ret.append(BaseDecay(j[0], found, disable=True))
          for i in found:
            del base_dict[i]
          base_dict[j[0]] = j[1]
    return DecayChain(ret)

  @staticmethod
  def from_particles(top, finals):
    """
    build possible Decay Chain Topology
    a -> [b,c,d] => [[a->rb,r->cd],[a->rc,r->bd],[a->rd,r->bc]]
    """
    assert len(finals) > 0, " "

    def get_graphs(g, ps):
      if ps:
        p = ps[0]
        ps = ps[1:]
        ret = []
        for i in g.edges:
          gi = g.copy()
          gi.add_node(i, p)
          ret += get_graphs(gi, ps)
        return ret
      return [g]
    base = _Chain_Graph()
    base.add_edge(top, finals[0])
    gs = get_graphs(base, finals[1:])
    return [gi.get_decay_chain(top, head="chain{}_".format(i)) for i, gi in enumerate(gs)]

  @functools.lru_cache()
  def topology_id(self, identical=True):
    a = self.sorted_table()
    if identical:
      set_a = [[j.name for j in a[i]] for i in a]
    else:
      set_a = [list(a[i]) for i in a]
    return sorted(set_a)

  def topology_map(self, other):
    """
    [A->R+B,R->C+D],[A->Z+B,Z->C+D] => {A:A,B:B,C:C,D:D,R:Z,A->R+B:A->Z+B,R->C+D:Z->C+D}
    """
    a = self.sorted_table()
    b = other.sorted_table()
    ret = {}
    for i in a:
      for j in b:
        if a[i] == b[j]:
          ret[i] = j
          break
    for i in self:
      test_decay = BaseDecay(ret[i.core], [ret[k] for k in i.outs], disable=False)
      for j in other:
        if test_decay == j:
          ret[i] = j
          break
    return ret

  def topology_same(self, other, identical=True):
    if not isinstance(other, DecayChain):
      raise TypeError("unsupport type {}".format(type(other)))
    return self.topology_id(identical) == other.topology_id(identical)


class _Chain_Graph(object):
  def __init__(self):
    self.nodes = []
    self.edges = []
    self.count = 0
  def add_edge(self, a, b):
    self.edges.append((a, b))
  def add_node(self, e, d):
    self.edges.remove(e)
    count = self.count
    node = "node_{}".format(count)
    self.nodes.append(node)
    self.edges.append((e[0], node))
    self.edges.append((node, e[1]))
    self.edges.append((node, d))
    self.count += 1
  def copy(self):
    ret = _Chain_Graph()
    ret.nodes = self.nodes.copy()
    ret.edges = self.edges.copy()
    ret.count = self.count
    return ret
  def get_decay_chain(self, top, head="tmp_"):
    decay_list = {}
    ret = []
    inner_particle = {}
    for i in self.nodes:
      inner_particle[i] = BaseParticle("{}{}".format(head, i))
    for i, j in self.edges:
      i = inner_particle.get(i, i)
      j = inner_particle.get(j, j)
      if i in decay_list:
        decay_list[i].append(j)
      else:
        decay_list[i] = [j]
    assert len(decay_list[top]) == 1, ""
    tmp = decay_list[top][0]
    decay_list[top] = decay_list[tmp]
    del decay_list[tmp]
    for i in decay_list:
      tmp = BaseDecay(i, decay_list[i], disable=True)
      ret.append(tmp)
    return DecayChain(ret)

class DecayGroup(object):
  def __init__(self, chains):
    first_chain = chains[0]
    if not isinstance(first_chain, DecayChain):
      chains = [DecayChain(i) for i in chains]
      first_chain = chains[0]
    self.chains = chains
    self.top = first_chain.top
    self.outs = sorted(list(first_chain.outs))
    for i in chains:
      assert i.top == first_chain.top, ""
      assert i.outs == first_chain.outs, ""
    resonances = set()
    for i in chains:
      resonances |= i.inner
    self.resonances = list(resonances)

  def __repr__(self):
    return "{}".format(self.chains)

  def __iter__(self):
    return iter(self.chains)

  def topology_structure(self, identical=False):
    ret = []
    for i in self:
      for j in ret:
        if i.topology_same(j, identical):
          break
      else:
        ret.append(i)
    return ret
  
  @functools.lru_cache()
  def get_chains_map(self, chains=None):
    if chains is None:
      chains = self.chains
    chain_maps = []
    for decays in self.topology_structure():
        decay_chain = DecayChain(list(decays))
        tmp = {}
        for j in chains:
            if decay_chain.topology_same(j):
                chain_map = decay_chain.topology_map(j)
                tmp[j] = chain_map
        chain_maps.append(tmp)
    return chain_maps


<<<<<<< HEAD
=======
def load_decfile_particle(fname):
  with open(fname) as f:
    dec = load_dec_file(f)
  dec = list(dec)
  particles = {}
  def get_particles(name):
    if not name in particles:
      a = Particle(name)
      particles[name] = a
    return particles[name]
  decay = []
  for i in dec:
    cmd, var = i
    if cmd == "Particle":
      a = get_particles(var["name"])
      setattr(a, "params", var["params"])
    if cmd == "Decay":
      for j in var["final"]:
        outs = [get_particles(k) for k in j["outs"]]
        de = Decay(get_particles(var["name"]), outs)
        for k in j:
          if k != "outs":
            setattr(de, k, j[k])
        decay.append(de)
    if cmd == "RUNNINGWIDTH":
      pa = get_particles(var[0])
      setattr(pa, "running_width", True)
  top, inner, outs = split_particle_type(decay)
  return top, inner, outs


    

def test():
  a = Particle("a", 1, -1)
  b = Particle("b", 1, -1)
  c = Particle("c", 0, -1)
  d = Particle("d", 1, -1)
  tmp = Particle("tmp", 1, -1)
  tmp2 = Particle("tmp2", 1, -1)
  decay = Decay(a, [tmp, c])
  decay2 = Decay(tmp, [b, d])
  decay3 = Decay(a, [tmp2, d])
  decay4 = Decay(tmp2, [b, c])
  decaychain = DecayChain([decay, decay2])
  decaychain2 = DecayChain([decay3, decay4])
  decaygroup = DecayGroup([decaychain, decaychain2])
  print(decay.get_cg_matrix().T)
  print(np.array(decay.get_ls_list()))
  print(np.array(decay.get_ls_list())[:, 0])
  print(decaychain)
  print(decaychain.sorted_table())
  print(decaygroup)
  print(a.get_resonances())

if __name__ == "__main__":
  test()
>>>>>>> 264b9cd5
<|MERGE_RESOLUTION|>--- conflicted
+++ resolved
@@ -487,66 +487,4 @@
                 chain_map = decay_chain.topology_map(j)
                 tmp[j] = chain_map
         chain_maps.append(tmp)
-    return chain_maps
-
-
-<<<<<<< HEAD
-=======
-def load_decfile_particle(fname):
-  with open(fname) as f:
-    dec = load_dec_file(f)
-  dec = list(dec)
-  particles = {}
-  def get_particles(name):
-    if not name in particles:
-      a = Particle(name)
-      particles[name] = a
-    return particles[name]
-  decay = []
-  for i in dec:
-    cmd, var = i
-    if cmd == "Particle":
-      a = get_particles(var["name"])
-      setattr(a, "params", var["params"])
-    if cmd == "Decay":
-      for j in var["final"]:
-        outs = [get_particles(k) for k in j["outs"]]
-        de = Decay(get_particles(var["name"]), outs)
-        for k in j:
-          if k != "outs":
-            setattr(de, k, j[k])
-        decay.append(de)
-    if cmd == "RUNNINGWIDTH":
-      pa = get_particles(var[0])
-      setattr(pa, "running_width", True)
-  top, inner, outs = split_particle_type(decay)
-  return top, inner, outs
-
-
-    
-
-def test():
-  a = Particle("a", 1, -1)
-  b = Particle("b", 1, -1)
-  c = Particle("c", 0, -1)
-  d = Particle("d", 1, -1)
-  tmp = Particle("tmp", 1, -1)
-  tmp2 = Particle("tmp2", 1, -1)
-  decay = Decay(a, [tmp, c])
-  decay2 = Decay(tmp, [b, d])
-  decay3 = Decay(a, [tmp2, d])
-  decay4 = Decay(tmp2, [b, c])
-  decaychain = DecayChain([decay, decay2])
-  decaychain2 = DecayChain([decay3, decay4])
-  decaygroup = DecayGroup([decaychain, decaychain2])
-  print(decay.get_cg_matrix().T)
-  print(np.array(decay.get_ls_list()))
-  print(np.array(decay.get_ls_list())[:, 0])
-  print(decaychain)
-  print(decaychain.sorted_table())
-  print(decaygroup)
-  print(a.get_resonances())
-
-if __name__ == "__main__":
-  test()
->>>>>>> 264b9cd5
+    return chain_maps
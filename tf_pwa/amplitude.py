--- conflicted
+++ resolved
@@ -11,12 +11,7 @@
 import os
 import copy
 import functools
-<<<<<<< HEAD
-
-from .utils import print_dic
-=======
 from .utils import print_dic,is_complex
->>>>>>> 16648f4a
 
 
 param_list = [

import tensorflow as tf
import numpy as np
from functools import partial
import warnings
from .config import regist_config


'''
vm = VarsManager(dtype=tf.float64)
mass = Variable("R_m",value=1) #trainable is True by default
g_ls = Variable("A2BR_H",len(ls),cplx=True) # [[g_ls0r,g_ls0i],...]
mass()
g_ls()

vm.set_fix(var_name,value)#var_name是实变量的name（复变量name的两个实分量分别叫namer，namei）
vm.set_bound({var_name:(a,b)},func="(b-a)*(sin(x)+1)/2+a")
vm.set_share_r([var_name1,var_name2])#var_name是复变量的name
vm.set_all(init_params)
vm.std_polar_all()
vm.trans_fcn(fcn,grad)#bound转换
'''

<<<<<<< HEAD
def real_var(name,vm,value=None,range_=None,trainable=True):
  return vm.add_real_var(name,value,range_,trainable)
    
def complex_var(name,vm, num=1,polar=True, fix_which=0,fix_vals=(1.0,0.0)):
  if num==1:
    trainable = not fix_which
    return vm.add_complex_var(name=name,polar=polar,trainable=trainable,fix_vals=fix_vals)
  else:
    var_list = []
    for i in range(num):
      trainable = i!=fix_which
      var = vm.add_complex_var(name=name+str(i),polar=polar,trainable=trainable,fix_vals=fix_vals)
      var_list.append(var)
    return var_list #tf.Variable(var_list)

def norm_var(name,vm,head=None, fix=False,fix_vals=(1.0,0.0)):
  trainable = not fix
  return vm.add_norm_var(name=name,head=head,trainable=trainable,fix_vals=fix_vals)
=======
>>>>>>> fe2efd7a

class VarsManager(object):
  def __init__(self, dtype):
    self.dtype = dtype
    self.variables = {} # {name:tf.Variable,...}
    self.trainable_vars = [] # [name,...]
    #self.trainable_variables = [] # [tf.Variable,...]

    self.complex_vars = {} # {name:polar(bool),...}
    self.share_r = [] # [[name1,name2],...]
    
    self.fix_dic = {} # {name:value,...}
    self.bnd_dic = {} # {name:(a,b),...}


  def add_real_var(self,name,value=None,range_=None,trainable=True):
    if name in self.variables: # not a new var
      if name in self.trainable_vars:
        self.trainable_vars.remove(name)
      warnings.warn("overwrite variable {}".format(name))

    if value is None:
      if range_ is None: # random [0,1]
        self.variables[name] = tf.Variable(tf.random.uniform(shape=[],minval=0.,maxval=1.,dtype=self.dtype),name=name,trainable=trainable)
      else: # random [a,b]
        self.variables[name] = tf.Variable(tf.random.uniform(shape=[],minval=range_[0],maxval=range_[1],dtype=self.dtype),name=name,trainable=trainable)
    else: # constant value
      self.variables[name] = tf.Variable(value,name=name,dtype=self.dtype,trainable=trainable)

    if trainable:
      self.trainable_vars.append(name)
    #return lambda: self.variables[name] # need call ()

  def add_complex_var(self,name,polar=True, trainable=True,fix_vals=(1.0,0.0)):
    var_r = name+'r'
    var_i = name+'i'
    if trainable:
      if polar:
        self.add_real_var(name=var_r,range_=(0,2.0))
        self.add_real_var(name=var_i,range_=(-np.pi,np.pi))
      else:
        self.add_real_var(name=var_r,range_=(-1,1))
        self.add_real_var(name=var_i,range_=(-1,1))
    else:
      self.add_real_var(name=var_r,value=fix_vals[0],trainable=False)
      self.add_real_var(name=var_i,value=fix_vals[1],trainable=False)
    self.complex_vars[name] = polar
    #return lambda: [self.variables[var_r],self.variables[var_i]]


  def set_fix(self,name,value): # fix a var (make it untrainable)
    var = tf.Variable(value,name=name,dtype=self.dtype,trainable=False)
    self.variables[name] = var
    self.trainable_vars.remove(name)

  def set_bound(self,bound_dic,func=None): # set boundary for a var
    for name in bound_dic:
      self.bnd_dic[name] = Bound(*bound_dic[name],func=func)

  def set_share_r(self,name_list): # name_list==[name1,name2,...]
    for name in name_list:
      if not self.complex_vars[name]: # is not polar
        self.xy2rp(name)
      del self.complex_vars[name]
    name_r_list = [name+'r' for name in name_list]
    self.set_same(name_r_list)
    self.share_r.append(name_list)

  def set_same(self,name_list):
    var = self.variables[name_list[0]]
    for name in name_list[1:]:
      if self.variables[name].trainable:
        self.trainable_vars.remove(name)
      else:
        var = self.variables[name] # if one is untrainable, the others will all be untrainable
        if name_list[0] in self.trainable_vars:
          self.trainable_vars.remove(name_list[0])
    for name in name_list:
      self.variables[name] = var
      

  def get(self,name):
    if name not in self.variables:
      raise Exception("{} not found".format(name))
    return self.variables[name] #tf.Variable

  def set(self,name,value):
    if name not in self.variables:
      raise Exception("{} not found".format(name))
    self.variables[name].assign(value)

  def rp2xy(self,name):
    if name not in self.complex_vars:
      raise Exception("{} not found".format(name))
    if not self.complex_vars[name]: # if not polar (already xy)
      return
    r = self.variables[name+'r']
    p = self.variables[name+'i']
    x = r * np.cos(p)
    y = r * np.sin(p)
    self.variables[name+'r'] = x
    self.variables[name+'i'] = y
    self.complex_vars[name] = False

  def xy2rp(self,name):
    if name not in self.complex_vars:
      raise Exception("{} not found".format(name))
    if self.complex_vars[name]: # if already polar
      return
    x = self.variables[name+'r']
    y = self.variables[name+'i']
    r = np.sqrt(x*x+y*y)
    p = np.arctan2(y,x)
    self.variables[name+'r'] = r
    self.variables[name+'i'] = p
    self.complex_vars[name] = True

  @staticmethod
  def std_polar_angle(p,a=-np.pi,b=np.pi):
    twopi = b-a
    while p<=a:
      p.assign_add(twopi)
    while p>=b:
      p.assign_add(-twopi)
  def std_polar(self,name):
    if name not in self.complex_vars:
      raise Exception("{} not found".format(name))
    if not self.complex_vars[name]:
      self.xy2rp(name)
      self.complex_vars[name] = True
    r = self.variables[name+'r']
    p = self.variables[name+'i']
    if r<0:
      r.assign(tf.abs(r))
      p.assign_add(np.pi)
    self.std_polar_angle(p)


  def get_trainable_vars(self):
    vars_list = []
    for name in self.trainable_vars:
      vars_list.append(self.variables[name])
    return vars_list

  def get_all(self,after_trans=False):
    vals = []
    if after_trans:
      for name in self.trainable_vars:
        yval = self.get(name).numpy()
        if name in self.bnd_dic:
          xval = self.bnd_dic[name].get_y2x(yval)
        else:
          xval = yval
        vals.append(xval)
    else:
      for name in self.trainable_vars:
        yval = self.get(name)
        vals.append(yval)
    return vals # list (for list of tf.Variable use self.get_trainable_vars(); for dict of all vars, use self.variables)

  def set_all(self,vals): # use either dict or list
    if type(vals)==dict:
      for name in vals:
        self.set(name,vals[name])
    else:
      i = 0
      for name in self.trainable_vars:
        self.set(name,vals[i])
        i+=1

  def rp2xy_all(self,name_list=None):
    if not name_list:
      name_list = self.complex_vars
    for name in name_list:
      self.rp2xy(name)

  def xy2rp_all(self,name_list=None):
    if not name_list:
      name_list = self.complex_vars
    for name in name_list:
      self.xy2rp(name)

  def std_polar_all(self): # std polar expression: r>0, -pi<p<pi
    for name in self.complex_vars:
      self.std_polar(name)
    for name_list in self.share_r:
      r = self.variables[name_list[0]+'r']
      if r<0:
        r.assign(tf.abs(r))
        for p in name_list:
          p.assign_add(np.pi)
          self.std_polar_angle(p)
      else:
        for p in name_list:
          self.std_polar_angle(p)


  def trans_fcn(self,fcn,grad): # bound transform fcn and grad
    def fcn_t(xvals):
      yvals = xvals
      dydxs = []
      i = 0
      for name in self.trainable_vars:
        if name in self.bnd_dic:
          yvals[i] = self.bnd_dic[name].get_x2y(xvals[i])
          dydxs.append(self.bnd_dic[name].get_dydx(xvals[i]))
        else:
          dydxs.append(1)
        i+=1
      grad_yv = np.array(grad(yvals))
      return fcn(yvals), grad_yv*dydxs
    return fcn_t


import sympy as sy
class Bound(object):
  def __init__(self,a,b,func=None):
    self.lower = a
    self.upper = b
    if func:
      self.func = func # from R (x) to a limited range (y) #Note: y is gls but x is the var in fitting
    else:
      if a==None:
        if b==None:
          self.func = "x"
        else:
          self.func = "b+1-sqrt(x**2+1)"
      else:
        if b==None:
          self.func = "a-1+sqrt(x**2+1)"
        else:
          self.func = "(b-a)*(sin(x)+1)/2+a"
    self.f,self.df,self.inv = self.get_func(self.lower,self.upper)

  def get_func(self,lower,upper): # init func string into sympy f(x) or f(y)
    x,a,b,y = sy.symbols("x a b y")
    f = sy.sympify(self.func)
    f = f.subs({a:lower,b:upper})
    df = sy.diff(f,x)
    inv = sy.solve(f-y,x)
    if hasattr(inv,"__len__"):
      inv = inv[-1]
    return f,df,inv

  def get_x2y(self,val): # var->gls
    x = sy.symbols('x')
    return self.f.evalf(subs={x:val})
  def get_y2x(self,val): # gls->var
    y = sy.symbols('y')
    return self.inv.evalf(subs={y:val})
  def get_dydx(self,val): # gradient in fitting: dNLL/dx = dNLL/dy * dy/dx
    x = sy.symbols('x')
    return self.df.evalf(subs={x:val})


#regist_config("vm", VarsManager(dtype="float64"))
vm = VarsManager(dtype=tf.float64)
class Variable(object):
  def __init__(self,name,shape=(),cplx=False,vm=vm, **kwargs):
    self.vm = vm
    self.name = name
    self.shape = shape
    self.cplx = cplx
    if cplx:
      self.cplx_var(**kwargs)
    else:
      self.real_var(**kwargs)

  def real_var(self, value=None,range_=None,fix=False):
    trainable = not fix
    if not self.shape:
      self.vm.add_real_var(self.name, value,range_,trainable)
    else:
      #for n in self.shape:
      for i in range(self.shape[0]):
        name = self.name+'_'+str(i)
        self.vm.add_real_var(name, value,range_,trainable)
  
  def cplx_var(self, polar=True,fix_which=0,fix_vals=(1.0,0.0)):
    if not self.shape:
      trainable = not fix_which
      self.vm.add_complex_var(self.name, polar,trainable,fix_vals)
    else:
      #for n in self.shape:
      for i in range(self.shape[0]):
        trainable = i!=fix_which
        name = self.name+'_'+str(i)
        self.vm.add_complex_var(name, polar,trainable,fix_vals)


  @property
  def value(self):
    return tf.Variable(self()).numpy()

  def fixed(self,value):
    if self.shape==():
      self.vm.set_fix(self.name,value)
    else:
      raise Exception("Only shape==() real var supports 'fixed' method.")
    

  def r_shareto(self,Var):
    if self.shape != Var.shape:
      raise Exception("Shapes are not the same.")
    if not (self.cplx and Var.cplx):
      raise Exception("Type is not complex var.")

    if not self.shape:
      self.vm.set_same([self.name+'r',Var.name+'r'])
    else:
      for i in range(self.shape[0]):
        name1 = self.name+'_'+str(i)
        name2 = Var.name+'_'+str(i)
        self.vm.set_same([name1+'r',name2+'r'])

  def sameas(self,Var):
    if self.shape != Var.shape:
      raise Exception("Shapes are not the same.")
    if self.cplx != Var.cplx:
      raise Exception("Types are not the same.")

    if self.cplx:
      if not self.shape:
        self.vm.set_same([self.name+'r',Var.name+'r'])
        self.vm.set_same([self.name+'i',Var.name+'i'])
      else:
        for i in range(self.shape[0]):
          name1 = self.name+'_'+str(i)
          name2 = Var.name+'_'+str(i)
          self.vm.set_same([name1+'r',name2+'r'])
          self.vm.set_same([name1+'i',name2+'i'])
    else:
      if not self.shape:
        self.vm.set_same([self.name,Var.name])
      else:
        for i in range(self.shape[0]):
          name1 = self.name+'_'+str(i)
          name2 = Var.name+'_'+str(i)
          self.vm.set_same([name1,name2])

  def __call__(self):
    if self.cplx:
      if not self.shape:
        return [self.vm.variables[self.name+'r'],self.vm.variables[self.name+'i']]
      else:
        var_list = []
        for i in range(self.shape[0]):
          name = self.name+'_'+str(i)
          var_list.append([self.vm.variables[name+'r'],self.vm.variables[name+'i']])
        return var_list
    
    else:
      if not self.shape:
        return self.vm.variables[self.name]
      else:
        var_list = []
        for i in range(self.shape[0]):
          name = self.name+'_'+str(i)
          var_list.append(self.vm.variables[name])
        return var_list


def __main__():
  m = Variable("R_m",value=2.1) #trainable is True by default
  g_ls = Variable("A2BR_H",shape=[3],cplx=True)
  fcr = Variable("R_total",cplx=True)
  m1 = Variable("R1_m",value=2.3)
  g_ls1 = Variable("A2BR1_H",shape=[3],cplx=True)
  fcr1 = Variable("R1_total",cplx=True)

  g_ls.value
  g_ls()
  
  m.fixed(2.4)
  g_ls.sameas(g_ls_1)
  fcr.r_shareto(fcr1)


  
'''class Variable(VarsManager): # fitting parameters for the amplitude model
  def __init__(self,res,res_decay,polar,**kwarg):
    super(Variable,self).__init__(**kwarg)
    self.res = res
    self.polar = polar # r*e^{ip} or x+iy
    self.res_decay = res_decay
    self.coef = {}
    self.coef_norm = {}


  def init_fit_params(self):
    self.init_params_mass_width()
    const_first = True # 第一个共振态系数为1，除非Resonance.yml里指定了某个"total"
    for i in self.res:
      if "total" in self.res[i]:
        const_first = False
    res_tmp = [i for i in self.res]
    res_all = [] # ensure D2_2460 in front of D2_2460p
    # order for coef_head
    while len(res_tmp) > 0:
      i = res_tmp.pop()
      if "coef_head" in self.res[i]: # e.g. "D2_2460" for D2_2460p
        coef_head = self.res[i]["coef_head"]
        if coef_head in res_tmp:
          res_all.append(coef_head)
          res_tmp.remove(coef_head)
      res_all.append(i)
    for i in res_all:
      const_first = self.init_partial_wave_coef(i,self.res[i],const_first=const_first)

  def init_params_mass_width(self): # add "mass" "width" fitting parameters
    for i in self.res:
      if "float" in self.res[i]: # variable
        floating = self.res[i]["float"]
        floating = str(floating)
        if "m" in floating:
          self.res[i]["m0"] = self.add_real_var(name=i+"_m",value = self.res[i]["m0"]) #然后self.res[i]["m0"]就成一个变量了（BW里会调用）
        if "g" in floating:
          self.res[i]["g0"] = self.add_real_var(name=i+"_g",value = self.res[i]["g0"])
    
  def init_partial_wave_coef(self,head,config,const_first=False): #head名字，config参数
    self.coef[head] = []
    chain = config["Chain"]
    coef_head = head
    if "coef_head" in config:
      coef_head = config["coef_head"] #这一步把D2_2460p参数变成D2_2460的了
    if "total" in config:
      N_tot = config["total"]
      if is_complex(N_tot):
        N_tot = complex(N_tot)
        rho,phi = N_tot.real,N_tot.imag
      else:
        rho,phi = N_tot #其他类型的complex. raise error?
      r = self.add_real_var(name=coef_head+"r",value=rho,trainable=False)
      i = self.add_real_var(name=head+"i",value=phi,trainable=False)
    elif const_first:#先判断有么有total，否则就用const_first
      r = self.add_real_var(name=coef_head+"r",value=1.0,trainable=False)
      i = self.add_real_var(name=head+"i",value=0.0,trainable=False)
    else:
      r = self.add_real_var(name=coef_head+"r",range_=(0,2.0))
      i = self.add_real_var(name=head+"i",range_=(-np.pi,np.pi))
    self.coef_norm[head] = [r,i]
    if "const" in config: # H里哪一个参数设为常数1
      const = list(config["const"])
    else:
      const = [0,0]
    ls,arg = self.gen_coef_gls(head,0,coef_head+"_",const[0])
    self.coef[head].append(arg)
    ls,arg = self.gen_coef_gls(head,1,coef_head+"_d_",const[1])
    self.coef[head].append(arg)
    return False # const_first
    
  def gen_coef_gls(self,idx,layer,coef_head,const = 0) :
    if const is None:
      const = 0 # set the first to be constant 1 by default
    if isinstance(const,int):
      const = [const] # int2list, in case more than one constant
    ls = self.res_decay[idx][layer].get_ls_list() # allowed l-s pairs
    n_ls = len(ls)
    const_list = []
    for i in const:
      if i<0:
        const_list.append(n_ls + i) # then -1 means the last one
      else:
        const_list.append(i)
    arg_list = []
    for i in range(n_ls):
      l,s = ls[i]
      name = "{head}BLS_{l}_{s}".format(head=coef_head,l=l,s=s)
      if i in const_list:
        tmp_r = self.add_real_var(name=name+"r",value=1.0,trainable=False)
        tmp_i = self.add_real_var(name=name+"i",value=0.0,trainable=False)
        arg_list.append((name+"r",name+"i"))
      else :
        if self.polar:
          tmp_r = self.add_real_var(name=name+"r",range_=(0,2.0))
          tmp_i = self.add_real_var(name=name+"i",range_=(-np.pi,np.pi))
        else:
          tmp_r = self.add_real_var(name=name+"r",range_=(-1,1))
          tmp_i = self.add_real_var(name=name+"i",range_=(-1,1))
        arg_list.append((name+"r",name+"i"))
    return ls,arg_list
'''<|MERGE_RESOLUTION|>--- conflicted
+++ resolved
@@ -2,45 +2,8 @@
 import numpy as np
 from functools import partial
 import warnings
-from .config import regist_config
-
-
-'''
-vm = VarsManager(dtype=tf.float64)
-mass = Variable("R_m",value=1) #trainable is True by default
-g_ls = Variable("A2BR_H",len(ls),cplx=True) # [[g_ls0r,g_ls0i],...]
-mass()
-g_ls()
-
-vm.set_fix(var_name,value)#var_name是实变量的name（复变量name的两个实分量分别叫namer，namei）
-vm.set_bound({var_name:(a,b)},func="(b-a)*(sin(x)+1)/2+a")
-vm.set_share_r([var_name1,var_name2])#var_name是复变量的name
-vm.set_all(init_params)
-vm.std_polar_all()
-vm.trans_fcn(fcn,grad)#bound转换
-'''
-
-<<<<<<< HEAD
-def real_var(name,vm,value=None,range_=None,trainable=True):
-  return vm.add_real_var(name,value,range_,trainable)
-    
-def complex_var(name,vm, num=1,polar=True, fix_which=0,fix_vals=(1.0,0.0)):
-  if num==1:
-    trainable = not fix_which
-    return vm.add_complex_var(name=name,polar=polar,trainable=trainable,fix_vals=fix_vals)
-  else:
-    var_list = []
-    for i in range(num):
-      trainable = i!=fix_which
-      var = vm.add_complex_var(name=name+str(i),polar=polar,trainable=trainable,fix_vals=fix_vals)
-      var_list.append(var)
-    return var_list #tf.Variable(var_list)
-
-def norm_var(name,vm,head=None, fix=False,fix_vals=(1.0,0.0)):
-  trainable = not fix
-  return vm.add_norm_var(name=name,head=head,trainable=trainable,fix_vals=fix_vals)
-=======
->>>>>>> fe2efd7a
+from .config import regist_config, get_config
+
 
 class VarsManager(object):
   def __init__(self, dtype):
@@ -296,11 +259,13 @@
     return self.df.evalf(subs={x:val})
 
 
-#regist_config("vm", VarsManager(dtype="float64"))
-vm = VarsManager(dtype=tf.float64)
+regist_config("vm", VarsManager(dtype="float64"))
+# vm = VarsManager(dtype=tf.float64)
 class Variable(object):
-  def __init__(self,name,shape=(),cplx=False,vm=vm, **kwargs):
+  def __init__(self,name,shape=(),cplx=False,vm=None, **kwargs):
     self.vm = vm
+    if vm is None:
+      self.vm = get_config("vm")
     self.name = name
     self.shape = shape
     self.cplx = cplx

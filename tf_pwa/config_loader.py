import yaml
import json
from tf_pwa.amp import get_particle, get_decay, DecayChain, DecayGroup, AmplitudeModel
from tf_pwa.particle import split_particle_type
from tf_pwa.cal_angle import prepare_data_from_decay
from tf_pwa.model import Model, Model_new, FCN, CombineFCN
from tf_pwa.model.cfit import Model_cfit
import re
import functools
import time
from scipy.interpolate import interp1d
from scipy.optimize import minimize, BFGS, basinhopping
import numpy as np
import matplotlib.pyplot as plt
from tf_pwa.data import data_index, data_shape, data_split, load_data, save_data
from tf_pwa.variable import VarsManager
from tf_pwa.utils import time_print
import itertools
import os
import sympy as sy
from tf_pwa.root_io import save_dict_to_root, has_uproot
import warnings
from scipy.optimize import BFGS
from .fit_improve import minimize as my_minimize
from .applications import fit, cal_hesse_error, corr_coef_matrix, fit_fractions
from .fit import FitResult
from .variable import Variable
import copy


class ConfigLoader(object):
    """class for loading config.yml"""

    def __init__(self, file_name, vm=None, share_dict={}):
        self.share_dict = share_dict
        self.config = self.load_config(file_name)
        self.particle_key_map = {
            "Par": "P",
            "m0": "mass",
            "g0": "width",
            "J": "J",
            "P": "P",
            "spins": "spins",
            "bw": "model",
            "model": "model",
            "bw_l": "bw_l",
            "running_width": "running_width"
        }
        self.decay_key_map = {
            "model": "model"
        }
        self.dec = self.decay_item(self.config["decay"])
        self.particle_map, self.particle_property, self.top, self.finals = self.particle_item(
            self.config["particle"], share_dict)
        self.full_decay = DecayGroup(self.get_decay_struct(
            self.dec, self.particle_map, self.particle_property, self.top, self.finals))
        self.decay_struct = DecayGroup(self.get_decay_struct(self.dec))
        self.vm = vm
        self.amps = {}
        self.cached_data = None
        self.bound_dic = {}
        self.plot_params = PlotParams(self.config["plot"], self.decay_struct)
        self._neglect_when_set_params = []

    @staticmethod
    def load_config(file_name, share_dict={}):
        if isinstance(file_name, dict):
            return copy.deepcopy(file_name)
        if isinstance(file_name, str):
            if file_name in share_dict:
                return ConfigLoader.load_config(share_dict[file_name])
            with open(file_name) as f:
                ret = yaml.safe_load(f)
            return ret
        raise TypeError("not support config {}".format(type(file_name)))

    def get_data_file(self, idx):
        if idx in self.config["data"]:
            ret = self.config["data"][idx]
        else:
            ret = None
        return ret

    def get_dat_order(self, standard=False):
        order = self.config["data"].get("dat_order", None)
        if order is None:
            order = list(self.decay_struct.outs)
        else:
            order = [get_particle(str(i)) for i in order]
        if not standard:
            return order

        re_map = self.decay_struct.get_chains_map()

        def particle_item():
            for j in re_map:
                for k, v in j.items():
                    for s, l in v.items():
                        yield s, l

        new_order = []
        for i in order:
            for s, l in particle_item():
                if str(l) == str(i):
                    new_order.append(s)
                    break
            else:
                new_order.append(i)
        return new_order

    @functools.lru_cache()
    def get_data(self, idx):
        if self.cached_data is not None:
            data = self.cached_data.get(idx, None)
            if data is not None:
                # print(data.keys())
                return data
        files = self.get_data_file(idx)
        if files is None:
            return None
        order = self.get_dat_order()
        center_mass = self.config["data"].get("center_mass", True)
        r_boost = self.config["data"].get("r_boost", False)
        data = prepare_data_from_decay(files, self.decay_struct, order, center_mass=center_mass, r_boost=r_boost)
        if idx == "bg":
            return data
        weight = self.config["data"].get(idx+"_weight", None)
        if weight is not None:
            if isinstance(weight, float):
                data["weight"] = np.array([weight] * data_shape(data))
            else:  # weight files
                weight = self.load_weight_file(weight)
                data["weight"] = weight[:data_shape(data)]
        # print(data.keys())
        return data

    def load_weight_file(self, weight_files):
        ret = []
        if isinstance(weight_files, list):
            for i in weight_files:
                data = np.loadtxt(i).reshape((-1,))
                ret.append(data)
        elif isinstance(weight_files, str):
            data = np.loadtxt(i).reshape((-1,))
            ret.append(data)
        else:
            raise TypeError("weight files must be string of list of strings, not {}".format(type(weight_files)))
        if len(ret) == 1:
            return ret[0]
        return np.concatenate(ret)

    def load_cached_data(self, file_name=None):
        if file_name is None:
            file_name = self.config["data"].get("cached_data", None)
        if file_name is not None and os.path.exists(file_name):
            if self.cached_data is None:
                self.cached_data = load_data(file_name)
                print("load cached_data {}".format(file_name))
                # print(self.cached_data["data"]["decay"].keys())
    
    def save_cached_data(self, data, file_name=None):
        if file_name is None:
            file_name = self.config["data"].get("cached_data", None)
        if file_name is not None:
            if not os.path.exists(file_name):
                save_data(file_name, data)
                print("save cached_data {}".format(file_name))

    def get_all_data(self):
        datafile = ["data", "phsp", "bg", "inmc"]
        self.load_cached_data()
        all_data = [self.get_data(i) for i in datafile]
        self.save_cached_data(dict(zip(datafile, all_data)))
        return all_data

    def get_phsp_noeff(self):
        if "phsp_noeff" in self.config["data"]:
            return self.get_data("phsp_noeff")
        return self.get_data("phsp")

    def get_phsp_plot(self):
        if "phsp_plot" in self.config["data"]:
            return self.get_data("phsp_plot")
        return self.get_data("phsp")

    def get_decay(self, full=True):
        if full:
            return self.full_decay
        else:
            return self.decay_struct

    @staticmethod
    def _list2decay(core, outs):
        parts = []
        params = {}
        for j in outs:
            if isinstance(j, dict):
                for k, v in j.items():
                    params[k] = v
            else:
                parts.append(j)
        dec = {"core": core, "outs": parts, "params": params}
        return dec

    @staticmethod
    def decay_item(decay_dict):
        decs = []
        for core, outs in decay_dict.items():
            is_list = [isinstance(i, list) for i in outs]
            if all(is_list):
                for i in outs:
                    dec = ConfigLoader._list2decay(core, i)
                    decs.append(dec)
            else:
                dec = ConfigLoader._list2decay(core, outs)
                decs.append(dec)
        return decs

    @staticmethod
    def _do_include_dict(d, o, share_dict={}):
        s = ConfigLoader.load_config(o, share_dict)
        for i in s:
            if i not in d:
                d[i] = s[i]

    @staticmethod
    def particle_item_list(particle_list):
        particle_map = {}
        particle_property = {}
        for particle, candidate in particle_list.items():
            if isinstance(candidate, list):  # particle map
                if len(candidate) == 0:
                    particle_map[particle] = []
                for i in candidate:
                    if isinstance(i, str):
                        particle_map[particle] = particle_map.get(
                            particle, []) + [i]
                    elif isinstance(i, dict):
                        map_i, pro_i = ConfigLoader.particle_item_list(i)
                        for k, v in map_i.items():
                            particle_map[k] = particle_map.get(k, []) + v
                        particle_property.update(pro_i)
                    else:
                        raise ValueError(
                            "value of particle map {} is {}".format(i, type(i)))
            elif isinstance(candidate, dict):
                particle_property[particle] = candidate
            else:
                raise ValueError("value of particle {} is {}".format(
                    particle, type(candidate)))
        return particle_map, particle_property

    @staticmethod
    def particle_item(particle_list, share_dict={}):
        top = particle_list.pop("$top", None)
        finals = particle_list.pop("$finals", None)
        includes = particle_list.pop("$include", None)
        if includes:
            if isinstance(includes, list):
                for i in includes:
                    ConfigLoader._do_include_dict(particle_list, i, share_dict=share_dict)
            elif isinstance(includes, str):
                ConfigLoader._do_include_dict(particle_list, includes, share_dict=share_dict)
            else:
                raise ValueError("$include must be string or list of string not {}"
                                 .format(type(includes)))
        particle_map, particle_property = ConfigLoader.particle_item_list(
            particle_list)

        if isinstance(top, dict):
            particle_property.update(top)
        if isinstance(finals, dict):
            particle_property.update(finals)
        return particle_map, particle_property, top, finals

    def rename_params(self, params, is_particle=True):
        ret = {}
        if is_particle:
            key_map = self.particle_key_map
        else:
            key_map = self.decay_key_map
        for k, v in params.items():
            ret[key_map.get(k, k)] = v
        return ret

    def get_decay_struct(self, decay, particle_map=None, particle_params=None, top=None, finals=None):
        """  get decay structure for decay dict"""
        particle_map = particle_map if particle_map is not None else {}
        particle_params = particle_params if particle_params is not None else {}

        particle_set = {}

        def add_particle(name):
            if name in particle_set:
                return particle_set[name]
            params = particle_params.get(name, {})
            params = self.rename_params(params)
            part = get_particle(name, **params)
            particle_set[name] = part
            return part

        def wrap_particle(name):
            name_list = particle_map.get(name, [name])
            return [add_particle(i) for i in name_list]

        def all_combine(out):
            if len(out) < 1:
                yield []
            else:
                for i in out[0]:
                    for j in all_combine(out[1:]):
                        yield [i] + j

        decs = []
        for dec in decay:
            core = wrap_particle(dec["core"])
            outs = [wrap_particle(j) for j in dec["outs"]]
            for i in core:
                for j in all_combine(outs):
                    dec_i = get_decay(i, j, **dec["params"])
                    decs.append(dec_i)

        top_tmp, finals_tmp = set(), set()
        if top is None or finals is None:
            top_tmp, res, finals_tmp = split_particle_type(decs)
        if top is None:
            top_tmp = list(top_tmp)
            assert len(top_tmp) == 1, "not only one top particle"
            top = list(top_tmp)[0]
        else:
            if isinstance(top, str):
                top = particle_set[top]
            elif isinstance(top, dict):
                keys = list(top.keys())
                assert len(keys) == 1
                top = particle_set[keys.pop()]
            else:
                return particle_set[str(top)]
        if finals is None:
            finals = list(finals_tmp)
        elif isinstance(finals, (list, dict)):
            finals = [particle_set[i] for i in finals]
        else:
            raise TypeError("{}: {}".format(finals, type(finals)))

        dec_chain = top.chain_decay()
        ret = []
        for i in dec_chain:
            if sorted(DecayChain(i).outs) == sorted(finals):
                ret.append(i)
        return ret

    @functools.lru_cache()
    def get_amplitude(self, vm=None, name=""):
        decay_group = self.full_decay
        if vm is None:
            vm = self.vm
        if vm in self.amps:
            return self.amps[vm]
        amp = AmplitudeModel(decay_group, vm=vm, name=name)
        self.add_constraints(amp)
        self.amps[vm] = amp
        return amp

    def add_constraints(self, amp):
        constrains = self.config.get("constrains", {})
        if constrains is None:
            constrains = {}
        self.add_decay_constraints(amp, constrains.get("decay", {}))
        self.add_particle_constraints(amp, constrains.get("particle", {}))

    def add_decay_constraints(self, amp, dic=None):
        if dic is None:
            dic = {}
        fix_total_idx = dic.get("fix_chain_idx", 0)
        fix_total_val = dic.get("fix_chain_val", np.random.uniform(0,2))

        fix_decay = amp.decay_group.get_decay_chain(fix_total_idx)
        # fix which total factor
        fix_decay.total.set_fix_idx(fix_idx=0, fix_vals=(fix_total_val,0.0))

    def add_particle_constraints(self, amp, dic=None):
        if dic is None:
            dic = {}

        res_dec = {}
        for d in amp.decay_group:
            for p_i in d.inner:
                i = str(p_i)
                res_dec[i] = d
                # free mass and width and set bounds
                if "float" in self.config['particle'][i] and self.config['particle'][i]["float"]:
                    if 'm' in self.config['particle'][i]["float"]:
                        p_i.mass.freed() # set_fix(i+'_mass',unfix=True)
                        upper = self.config['particle'][i]["m_max"] if "m_max" in self.config['particle'][i] else None
                        lower = self.config['particle'][i]["m_min"] if "m_min" in self.config['particle'][i] else None
                        self.bound_dic[p_i.mass.name] = (lower,upper)
                    else:
                        self._neglect_when_set_params.append(p_i.mass.name)
                    if 'g' in self.config['particle'][i]["float"]:
                        p_i.width.freed() # amp.vm.set_fix(i+'_width',unfix=True)
                        upper = self.config['particle'][i]["g_max"] if "g_max" in self.config['particle'][i] else None
                        lower = self.config['particle'][i]["g_min"] if "g_min" in self.config['particle'][i] else None
                        self.bound_dic[p_i.width.name] = (lower,upper)
                    else:
                        self._neglect_when_set_params.append(p_i.width.name)
                else:
                    self._neglect_when_set_params.append(i+'_mass') #p_i.mass.name
                    self._neglect_when_set_params.append(i+'_width') #p_i.width.name
                # share helicity variables 
                if "coef_head" in self.config['particle'][i]:
                    coef_head = self.config['particle'][i]["coef_head"]
                    if coef_head in res_dec:
                        d_coef_head = res_dec[coef_head]
                        for j,h in zip(d,d_coef_head):
                            if i in [str(jj) for jj in j.outs] or i is str(j.core):
                                h.g_ls.sameas(j.g_ls)
                        # share total radium
                        d_coef_head.total.r_shareto(d.total)
                    else:
                        self.config['particle'][coef_head]["coef_head"] = i

        equal_params = dic.get("equal", {})
        for k, v in equal_params.items():
            for vi in v:
                a = []
                for i in amp.decay_group.resonances:
                    if str(i) in vi:
                        a.append(i)
                a0 = a.pop(0)
                arg = getattr(a0, k)
                for i in a:
                    arg_i = getattr(i, k)
                    if isinstance(arg_i, Variable):
                        arg_i.sameas(arg)

    @functools.lru_cache()
    def get_model(self, vm=None, name=""):
        amp = self.get_amplitude(vm=vm, name=name)
        w_bkg, w_inmc = self.get_bg_weight()
        if "inmc" in self.config["data"]:
            float_wmc = self.config["data"].get("float_inmc_ratio_in_pdf", False)
            model = Model_new(amp, w_bkg, w_inmc, float_wmc)
        else:
            model = Model(amp, w_bkg)
        return model
    
    def get_bg_weight(self, data=None, bg=None, display=True):
        w_bkg = self.config["data"].get("bg_weight", 0.0)
        w_inmc = self.config["data"].get("inject_ratio", 0.0)
        weight_scale = self.config["data"].get("weight_scale", False)
        if weight_scale:
            data = data if data is not None else self.get_data("data")
            bg = bg if bg is not None else self.get_data("bg")
            w_bkg = w_bkg * data_shape(data) / data_shape(bg)
            if display:
                print("background weight:", w_bkg)
        return w_bkg, w_inmc

    def get_fcn(self, all_data=None, batch=65000, vm=None, name=""):
        model = self.get_model()
        if all_data is None:
            data, phsp, bg, inmc = self.get_all_data()
        else:
            data, phsp, bg, inmc = all_data
        fcn = FCN(model, data, phsp, bg=bg, batch=batch, inmc=inmc)
        """model = self.get_model(vm, name="")
        for i in self.full_decay:
            print(i)
        data, phsp, bg, inmc = self.get_all_data()
        fcn = FCN(model, data, phsp, bg=bg, inmc=inmc, batch=batch)"""
        return fcn
    
    def get_ndf(self):
        model = self.get_model()
        args_name = model.Amp.vm.trainable_vars
        return len(args_name)

    @staticmethod
    def reweight_init_value(amp, phsp, ns=None):
        """reset decay chain total and make the integration to be ns"""
        total = [i.total for i in amp.decay_group]
        n_phsp = data_shape(phsp)
        weight = np.array(phsp.get("weight", [1] * n_phsp))
        sw = np.sum(weight)
        if ns is None:
            ns = [1] * len(total)
        elif isinstance(ns, (int, float)):
            ns = [ns/len(total)] * len(total)
        for i in total:
            i.set_rho(1.0)
        pw = amp.partial_weight(phsp)
        for i, w, ni in zip(total, pw, ns):
            i.set_rho(np.sqrt(ni / np.sum(weight * w) * sw))

    @time_print
    def fit(self, data=None, phsp=None, bg=None, inmc=None, batch=65000, method="BFGS", check_grad=False, improve=False, reweight=False):
        model = self.get_model()

        if data is None and phsp is None:
            data, phsp, bg, inmc = self.get_all_data()
        print("decay chains included: ")
        for i in self.full_decay:
            ls_list = [getattr(j, "get_ls_list", lambda x:None)() for j in i]
            print("  ", i, " ls: ", *ls_list)
        if reweight:
            ConfigLoader.reweight_init_value(model.Amp, phsp, ns=data_shape(data))
        fcn = FCN(model, data, phsp, bg=bg, batch=batch, inmc=inmc)

        print("\n########### initial parameters")
        print(json.dumps(model.get_params(), indent=2))
        print("initial NLL: ", fcn.nll_grad()[0]) # model.get_params()))
        # fit configure
        # self.bound_dic[""] = (,)
        self.fit_params = fit(fcn=fcn, method=method, bounds_dict=self.bound_dic, check_grad=check_grad, improve=False)
        return self.fit_params

    def get_params_error(self, params=None, data=None, phsp=None, bg=None, batch=10000):
        if params is None:
            params = {}
        if data is None:
            data, phsp, bg, inmc = self.get_all_data()
        if hasattr(params, "params"):
            params = getattr(params, "params")
        fcn = FCN(self.get_model(), data, phsp, bg=bg, batch=batch, inmc=inmc)
        hesse_error, self.inv_he = cal_hesse_error(fcn, params, check_posi_def=True, save_npy=True)
        #print("parameters order")
        #print(fcn.model.Amp.vm.trainable_vars)
        #print("error matrix:")
        #print(self.inv_he)
        #print("correlation matrix:")
        #print(corr_coef_matrix(self.inv_he))
        print("hesse_error:", hesse_error)
        err = dict(zip(fcn.model.Amp.vm.trainable_vars, hesse_error))
        if hasattr(self, "fit_params"):
            self.fit_params.set_error(err)
        return err

    def plot_partial_wave(self, params=None, data=None, phsp=None, bg=None, prefix="figure/", 
                          plot_delta=False, plot_pull=False, save_pdf=False, save_root=False, bin_scale=3):
        if not os.path.exists(prefix):
            os.mkdir(prefix)
        if params is None:
            params = {}
        if data is None:
            data = self.get_data("data")
            bg = self.get_data("bg")
            phsp = self.get_phsp_plot()
        if hasattr(params, "params"):
            params = getattr(params, "params")
        amp = self.get_amplitude()
        w_bkg, w_inmc = self.get_bg_weight(data, bg)
        #cmap = plt.get_cmap("jet")
        #N = 10
        #colors = [cmap(float(i) / (N+1)) for i in range(1, N+1)]
        colors = ["red", "orange", "purple", "springgreen", "y", "green", "blue", "c"]
        linestyles = ['-', '--', '-.', ':']
        root_dict = {}
        with amp.temp_params(params):
            total_weight = amp(phsp) * phsp.get("weight", 1.0)
            data_weight = data.get("weight", None)
            if data_weight is None:
                n_data = data_shape(data)
            else:
                n_data = np.sum(data_weight)
            if bg is None:
                norm_frac = n_data / np.sum(total_weight)
            else:
                norm_frac = (n_data - w_bkg *
                             data_shape(bg)) / np.sum(total_weight)
            weights = amp.partial_weight(phsp)
            plot_var_dic = {}
            for conf in self.plot_params.get_params():
                name = conf.get("name")
                display = conf.get("display", name)
                upper_ylim = conf.get("upper_ylim", None)
                idx = conf.get("idx")
                trans = conf.get("trans", lambda x: x)
                has_lengend = conf.get("legend", False)
                xrange = conf.get("range", None)
                bins = conf.get("bins", None)
                units = conf.get("units", "")
                fig = plt.figure()
                if plot_delta or plot_pull:
                    ax = plt.subplot2grid((4, 1), (0, 0),  rowspan=3)
                else:
                    ax = fig.add_subplot(1, 1, 1)
                data_i = trans(data_index(data, idx))
                if xrange is None:
                    xrange = [np.min(data_i) - 0.1, np.max(data_i) + 0.1]
                phsp_i = trans(data_index(phsp, idx))
                data_weights = data.get("weight", [1.0]*data_shape(data))
                data_x, data_y, data_err = hist_error(data_i, bins=bins, weights=data_weights,xrange=xrange)
                ax.errorbar(data_x, data_y, yerr=data_err, fmt=".",
                            zorder=-2, label="data", color="black")  #, capsize=2)
                if bg is not None:
                    bg_i = trans(data_index(bg, idx))
                    bg_weight = np.ones_like(bg_i)*w_bkg
                    ax.hist(bg_i, weights=bg_weight,
                            label="back ground", bins=bins, range=xrange, histtype="stepfilled", alpha=0.5, color="grey")
                    mc_i = np.concatenate([bg_i, phsp_i])
                    mc_weights = np.concatenate([bg_weight, total_weight*norm_frac])
                    fit_y, fit_x, _ = ax.hist(mc_i, weights=mc_weights, range=xrange,
                                              histtype="step", label="total fit", bins=bins, color="black")
                else:
                    mc_i = phsp_i
                    mc_weights = total_weight*norm_frac
                    fit_y, fit_x, _ = ax.hist(phsp_i, weights=mc_weights, range=xrange, histtype="step", 
                                              label="total fit", bins=bins, color="black")
                # plt.hist(data_i, label="data", bins=50, histtype="step")
                style = itertools.product(colors, linestyles)
                for i, j in enumerate(weights):
                    # print(phsp.get("weight", 1.0))
                    x, y = hist_line(phsp_i, weights=j * norm_frac*bin_scale*phsp.get("weight", 1.0), xrange=xrange, bins=bins*bin_scale)
                    label, curve_style = self.get_chain_property(i)
                    if curve_style is None:
                        color, ls = next(style)
                        ax.plot(x, y, label=label, color=color, linestyle=ls, linewidth=1)
                    else:
                        ax.plot(x, y, curve_style, label=label, linewidth=1)

                ax.set_ylim((0, upper_ylim))
                xlimin, xlimax = ax.set_xlim(xrange)
                if has_lengend:
                    ax.legend(frameon=False, labelspacing=0.1, borderpad=0.0)
                ax.set_title(display)
                ax.set_xlabel(display + units)
                ax.set_ylabel("Events/{:.3f}{}".format((max(data_x) - min(data_x))/bins, units))
                if plot_delta or plot_pull:
                    plt.setp(ax.get_xticklabels(), visible=False)
                    ax2 = plt.subplot2grid((4, 1), (3, 0),  rowspan=1)
                    y_err = fit_y - data_y
                    if plot_pull:
                        _epsilon = 1e-10
                        with np.errstate(divide='ignore', invalid='ignore'):
                            fit_err = np.sqrt(fit_y)
                            y_err = y_err/fit_err
                        y_err[fit_err<_epsilon] = 0.0
                    ax2.plot(data_x, y_err, color="r")
                    ax2.plot([data_x[0], data_x[-1]], [0, 0], color="r")
                    if plot_pull:
                        ax2.set_ylabel("pull")
                        ax2.set_ylim((-5, 5))
                    else:
                        ax2.set_ylabel("$\\Delta$Events")
                        ax2.set_ylim((-max(abs(y_err)),
                                  max(abs(y_err))))
                    ax.set_xlabel("")
                    ax2.set_xlabel(display + units)
                    if xrange is not None:
                        ax2.set_xlim(xrange)
                fig.savefig(prefix+name, dpi=300)
                if save_pdf:
                    fig.savefig(prefix+name+".pdf", dpi=300)
                print("Finish plotting "+prefix+name)
                plt.close(fig)
                plot_var_dic[name] = {"idx": idx, "trans": trans, "range": [xlimin, xlimax]}
                root_dict[name] = data_i
                root_dict[name+"_weights"] = data_weights
                #root_dict[name+"_mc"] = mc_i
                #root_dict[name+"_mc_weight"] = mc_weights
                #if bg is not None:
                    #root_dict[name+"_bg"] = bg_i
                    #root_dict[name+"_bg_weights"] = bg_weight

            twodplot = self.config["plot"].get("2Dplot", {})
            for k, i in twodplot.items():
                var1, var2 = k.split('&')
                var1 = var1.rstrip()
                var2 = var2.lstrip()
                k = var1 + "_vs_" + var2
                display = i["display"]
                plot_figs = i["plot_figs"]
                name1, name2 = display.split('vs')
                name1 = name1.rstrip()
                name2 = name2.lstrip()
                idx1 = plot_var_dic[var1]["idx"]
                trans1 = plot_var_dic[var1]["trans"]
                range1 = plot_var_dic[var1]["range"]
                data_1 = trans1(data_index(data, idx1))
                phsp_1 = trans1(data_index(phsp, idx1))
                idx2 = plot_var_dic[var2]["idx"]
                trans2 = plot_var_dic[var2]["trans"]
                range2 = plot_var_dic[var2]["range"]
                data_2 = trans2(data_index(data, idx2))
                phsp_2 = trans2(data_index(phsp, idx2))
                # data
                if "data" in plot_figs:
                    plt.scatter(data_1,data_2,s=1,alpha=0.8,label='data')
                    plt.xlabel(name1); plt.ylabel(name2); plt.title(display); plt.legend()
                    plt.xlim(range1); plt.ylim(range2)
                    plt.savefig(prefix+k+'_data')
                    plt.clf()
                    print("Finish plotting 2D data "+prefix+k)
                # sideband
                if "sideband" in plot_figs:
                    if bg is None:
                        print("There's no bkg input")
                    else:
                        bg_1 = trans1(data_index(bg, idx1))
                        bg_2 = trans2(data_index(bg, idx2))
                        plt.scatter(bg_1,bg_2,s=1,c='g',alpha=0.8,label='sideband')
                        plt.xlabel(name1); plt.ylabel(name2); plt.title(display); plt.legend()
                        plt.xlim(range1); plt.ylim(range2)
                        plt.savefig(prefix+k+'_bkg')
                        plt.clf()
                        print("Finish plotting 2D sideband "+prefix+k)
                # fit pdf
                if "fitted" in plot_figs:
                    plt.hist2d(phsp_1,phsp_2,bins=100,weights=total_weight*norm_frac)
                    plt.xlabel(name1); plt.ylabel(name2); plt.title(display); plt.colorbar()
                    plt.xlim(range1); plt.ylim(range2)
                    plt.savefig(prefix+k+'_fitted')
                    plt.clf()
                    print("Finish plotting 2D fitted "+prefix+k)
        if has_uproot and save_root:
            save_dict_to_root(root_dict, file_name=prefix+"variables.root", tree_name="Tree")
            print("Save root file "+prefix+"variables.root")

    def get_chain(self, idx):
        decay_group = self.full_decay
        return decay_group.get_decay_chain(idx)

    def get_chain_property(self, idx):
        """Get chain name and curve style in plot"""
        chain = self.get_chain(idx)
        for i in chain:
            curve_style = i.curve_style
            break
        combine = []
        for i in chain:
            if i.core == chain.top:
                combine = list(i.outs)
        names = []
        for i in combine:
            pro = self.particle_property[str(i)]
            names.append(pro.get("display", str(i)))
        return " ".join(names), curve_style

    def cal_fitfractions(self, params={}, mcdata=None, batch=25000):
        if hasattr(params, "params"):
            params = getattr(params, "params")
        if mcdata is None:
            mcdata = self.get_phsp_noeff()
        model = self.get_model()
        frac, err_frac = fit_fractions(model, mcdata, self.inv_he, params, batch)
        return frac, err_frac

    def get_params(self, trainable_only=False):
        return self.get_amplitude().get_params(trainable_only)

    def set_params(self, params, neglect_params=None):
        if isinstance(params, str):
            with open(params) as f:
                params = yaml.safe_load(f)
        if hasattr(params, "params"):
            params = params.params
        if isinstance(params, dict):
            if "value" in params:
                params = params["value"]
        ret = params.copy()
        if neglect_params is None:
            neglect_params = self._neglect_when_set_params
        if neglect_params.__len__() is not 0:
            warnings.warn("Neglect {} when setting params.".format(neglect_params))
            for v in params:
                if v in self._neglect_when_set_params:
                    del ret[v]
        self.get_amplitude().set_params(ret)


def validate_file_name(s):
    rstr = r"[\/\\\:\*\?\"\<\>\|]"  # '/ \ : * ? " < > |'
    name = re.sub(rstr, "_", s)
    return name


class MultiConfig(object):
    def __init__(self, file_names, vm=None, total_same=False, share_dict={}):
        if vm is None:
            self.vm = VarsManager()
            print(self.vm)
        else:
            self.vm = vm
        self.total_same = total_same
        self.configs = [ConfigLoader(i, vm=self.vm, share_dict=share_dict) for i in file_names]
        self.bound_dic = {}
        self._neglect_when_set_params = []

    def get_amplitudes(self, vm=None):
        if not self.total_same:
            amps = [j.get_amplitude(name="s"+str(i), vm=vm)
                    for i, j in enumerate(self.configs)]
        else:
            amps = [j.get_amplitude(vm=vm) for j in self.configs]
        for i in self.configs:
            self.bound_dic.update(i.bound_dic)
            for j in i._neglect_when_set_params:
                if j not in self._neglect_when_set_params:
                    self._neglect_when_set_params.append(j)
        return amps

    def get_models(self, vm=None):
        if not self.total_same:
            models = [j.get_model(name="s"+str(i), vm=vm)
                      for i, j in enumerate(self.configs)]
        else:
            models = [j.get_model(vm=vm) for j in self.configs]
        return models

    def get_fcns(self, datas=None, vm=None, batch=65000):
        if datas is not None:
            if not self.total_same:
                fcns = [i[1].get_fcn(name="s"+str(i[0]), all_data=j, vm=vm, batch=batch)
                        for i, j in zip(enumerate(self.configs), datas)]
            else:
                fcns = [j.get_fcn(all_data=data, vm=vm, batch=batch) for data, j in zip(datas, self.configs)]
        else:
            if not self.total_same:
                fcns = [j.get_fcn(name="s"+str(i), vm=vm, batch=batch)
                        for i, j in enumerate(self.configs)]
            else:
                fcns = [j.get_fcn(vm=vm, batch=batch) for j in self.configs]
        return fcns

    def get_fcn(self, datas=None, vm=None, batch=65000):
        fcns = self.get_fcns(datas=datas, vm=vm, batch=batch)
        return CombineFCN(fcns=fcns)

    def get_args_value(self, bounds_dict):
        args = {}
        args_name = self.vm.trainable_vars
        x0 = []
        bnds = []

        for i in self.vm.trainable_variables:
            args[i.name] = i.numpy()
            x0.append(i.numpy())
            if i.name in bounds_dict:
                bnds.append(bounds_dict[i.name])
            else:
                bnds.append((None, None))
            args["error_" + i.name] = 0.1

        return args_name, x0, args, bnds

<<<<<<< HEAD
    def fit(self, datas=None, batch=65000, method="BFGS"):
        fcn = self.get_fcn(datas=datas)
=======
    def fit(self, batch=65000, method="BFGS"):
        fcn = self.get_fcn()
        #fcn.gauss_constr.update({"Zc_Xm_width": (0.177, 0.03180001857)})
>>>>>>> 39512420
        print("\n########### initial parameters")
        print(json.dumps(fcn.get_params(), indent=2))
        print("initial NLL: ", fcn({}))
        self.fit_params = fit(fcn=fcn, method=method, bounds_dict=self.bound_dic)
        '''# fit configure
        bounds_dict = {}
        args_name, x0, args, bnds = self.get_args_value(bounds_dict)

        points = []
        nlls = []
        now = time.time()
        maxiter = 1000
        min_nll = 0.0
        ndf = 0

        if method in ["BFGS", "CG", "Nelder-Mead"]:
            def callback(x):
                if np.fabs(x).sum() > 1e7:
                    x_p = dict(zip(args_name, x))
                    raise Exception("x too large: {}".format(x_p))
                points.append(self.vm.get_all_val())
                nlls.append(float(fcn.cached_nll))
                # if len(nlls) > maxiter:
                #    with open("fit_curve.json", "w") as f:
                #        json.dump({"points": points, "nlls": nlls}, f, indent=2)
                #    pass  # raise Exception("Reached the largest iterations: {}".format(maxiter))
                print(fcn.cached_nll)

            self.vm.set_bound(bounds_dict)
            f_g = self.vm.trans_fcn_grad(fcn.nll_grad)
            s = minimize(f_g, np.array(self.vm.get_all_val(True)), method=method,
                         jac=True, callback=callback, options={"disp": 1, "gtol": 1e-4, "maxiter": maxiter})
            xn = s.x  # self.vm.get_all_val()  # bd.get_y(s.x)
            ndf = s.x.shape[0]
            min_nll = s.fun
            if hasattr(s, "hess_inv"):
                self.inv_he = s.hess_inv
            success = s.success
        elif method in ["L-BFGS-B"]:
            def callback(x):
                if np.fabs(x).sum() > 1e7:
                    x_p = dict(zip(args_name, x))
                    raise Exception("x too large: {}".format(x_p))
                points.append([float(i) for i in x])
                nlls.append(float(fcn.cached_nll))

            s = minimize(fcn.nll_grad, np.array(x0), method=method, jac=True, bounds=bnds, callback=callback,
                         options={"disp": 1, "maxcor": 10000, "ftol": 1e-15, "maxiter": maxiter})
            xn = s.x
            ndf = s.x.shape[0]
            min_nll = s.fun
            success = s.success
        elif method in ["iminuit"]:
            from .fit import fit_minuit
            m = fit_minuit(fcn)
            return m
        else:
            raise Exception("unknown method")
        self.vm.set_all(xn)
        params = self.vm.get_all_dic()
        return FitResult(params, fcn, min_nll, ndf=ndf, success=success)'''
        return self.fit_params

    def get_params_error(self, params=None, batch=10000):
        if params is None:
            params = {}
        if hasattr(params, "params"):
            params = getattr(params, "params")
        fcn = self.get_fcn(batch=batch)
        hesse_error, self.inv_he = cal_hesse_error(fcn, params, check_posi_def=True, save_npy=True)
        print("hesse_error:", hesse_error)
        err = dict(zip(self.vm.trainable_vars, hesse_error))
        if hasattr(self, "fit_params"):
            self.fit_params.set_error(err)
        return err

    def get_params(self, trainable_only=True):
        # _amps = self.get_fcn()
        return self.vm.get_all_dic(trainable_only)

    def set_params(self, params, neglect_params=None):
        _amps = self.get_amplitudes()
        if isinstance(params, str):
            with open(params) as f:
                params = yaml.safe_load(f)
        if hasattr(params, "params"):
            params = params.params
        if isinstance(params, dict):
            if "value" in params:
                params = params["value"]
        ret = params.copy()
        if neglect_params is None:
            neglect_params = self._neglect_when_set_params
        if neglect_params.__len__() is not 0:
            warnings.warn("Neglect {} when setting params.".format(neglect_params))
            for v in params:
                if v in self._neglect_when_set_params:
                    del ret[v]
        self.vm.set_all(ret)


def hist_error(data, bins=50, xrange=None, weights=1.0, kind="poisson"):
    if not hasattr(weights, "__len__"):
        weights = [weights] * data.__len__()
    data_hist = np.histogram(data, bins=bins, weights=weights, range=xrange)
    # ax.hist(fd(data[idx].numpy()),range=xrange,bins=bins,histtype="step",label="data",zorder=99,color="black")
    data_y, data_x = data_hist[0:2]
    data_x = (data_x[:-1]+data_x[1:])/2
    if kind == "poisson":
        data_err = np.sqrt(np.abs(data_y))
    elif kind == "binomial":
        n = data.shape[0]
        p = data_y / n
        data_err = np.sqrt(p*(1-p)*n)
    else:
        raise ValueError("unknown error kind {}".format(kind))
    return data_x, data_y, data_err


def hist_line(data, weights, bins, xrange=None, inter=1, kind="quadratic"):
    """interpolate data from hostgram into a line"""
    y, x = np.histogram(data, bins=bins, range=xrange, weights=weights)
    x = (x[:-1] + x[1:])/2
    if xrange is None:
        xrange = (np.min(data), np.max(data))
    func = interp1d(x, y, kind=kind)
    num = data.shape[0] * inter
    x_new = np.linspace(np.min(x), np.max(x), num=num, endpoint=True)
    y_new = func(x_new)
    return x_new, y_new


class PlotParams(dict):
    def __init__(self, plot_config, decay_struct):
        self.config = plot_config
        self.defaults_config = self.config.get("config", {}) #???
        self.decay_struct = decay_struct
        chain_map = self.decay_struct.get_chains_map()
        self.re_map = {}
        for i in chain_map:
            for _, j in i.items():
                for k, v in j.items():
                    self.re_map[v] = k
        self.params = []
        for i in self.get_mass_vars():
            self.params.append(i)
        for i in self.get_angle_vars():
            self.params.append(i)

    def get_data_index(self, sub, name):
        dec = self.decay_struct.topology_structure()
        if sub == "mass":
            p = get_particle(name)
            return "particle", self.re_map.get(p, p), "m"
        if sub == "p":
            p = get_particle(name)
            return "particle", self.re_map.get(p, p), "p"
        if sub == "angle":
            name_i = name.split("/")
            de_i = self.decay_struct.get_decay_chain(name_i)
            p = get_particle(name_i[-1])
            for i in de_i:
                if p in i.outs:
                    de = i
                    break
            else:
                raise IndexError("not found such decay {}".format(name))
            return "decay", de_i.standard_topology(), self.re_map.get(de, de), self.re_map.get(p, p), "ang"
        if sub == "aligned_angle":
            name_i = name.split("/")
            de_i = self.decay_struct.get_decay_chain(name_i)
            p = get_particle(name_i[-1])
            for i in de_i:
                if p in i.outs:
                    de = i
                    break
            else:
                raise IndexError("not found such decay {}".format(name))
            return "decay", de_i.standard_topology(), self.re_map.get(de, de), self.re_map.get(p, p), "aligned_angle"
        raise ValueError("unknown sub {}".format(sub))

    def get_mass_vars(self):
        mass = self.config.get("mass", {})
        x = sy.symbols('x')
        for k, v in mass.items():
            display = v.get("display", "M({})".format(k))
            upper_ylim = v.get("upper_ylim", None)
            xrange = v.get("range", None)
            trans = v.get("trans", 'x')
            trans = sy.sympify(trans)
            trans = sy.lambdify(x,trans)
            bins = v.get("bins", self.defaults_config.get("bins", 50))
            yield {"name": "m_"+k, "display": display, "upper_ylim": upper_ylim,
                   "idx": ("particle", self.re_map.get(get_particle(k), get_particle(k)), "m"),
                   "legend": True, "range": xrange, "bins": bins,
                   "trans": trans, "units": "GeV"}

    def get_angle_vars(self):
        ang = self.config.get("angle", {})
        for k, i in ang.items():
            names = k.split("/")
            name = names[0]
            number_decay = True
            if len(names) > 1:
                try:
                    count = int(names[-1])
                except ValueError:
                    number_decay = False
            else:
                count = 0
            if number_decay:
                decay_chain, decay = None, None
                part = self.re_map.get(get_particle(name), get_particle(name))
                for decs in self.decay_struct:
                    for dec in decs:
                        if dec.core == get_particle(name):
                            decay = dec.core.decay[count]
                            for j in self.decay_struct:
                                if decay in j:
                                    decay_chain = j.standard_topology()
                            decay = self.re_map.get(decay, decay)
                part = decay.outs[0]
            else:
                _, decay_chain, decay, part, _ = self.get_data_index("angle", k)
            for j, v in i.items():
                display = v.get("display", j)
                upper_ylim = v.get("upper_ylim", None)
                theta = j
                trans = lambda x: x
                if "cos" in j:
                    theta = j[4:-1]
                    trans = np.cos
                bins = v.get("bins", self.defaults_config.get("bins", 50))
                xrange = v.get("range", None)
                yield {"name": validate_file_name(k+"_"+j), "display": display, "upper_ylim": upper_ylim,
                       "idx": ("decay", decay_chain, decay, part, "ang", theta),
                       "trans": trans, "bins": bins, "range": xrange}

    def get_params(self, params=None):
        if params is None:
            return self.params
        if isinstance(params, str):
            params = [params]
        params_list = []
        for i in self.params:
            if i["display"] in params:
                params_list.append(i)
        return params_list<|MERGE_RESOLUTION|>--- conflicted
+++ resolved
@@ -844,14 +844,9 @@
 
         return args_name, x0, args, bnds
 
-<<<<<<< HEAD
     def fit(self, datas=None, batch=65000, method="BFGS"):
         fcn = self.get_fcn(datas=datas)
-=======
-    def fit(self, batch=65000, method="BFGS"):
-        fcn = self.get_fcn()
         #fcn.gauss_constr.update({"Zc_Xm_width": (0.177, 0.03180001857)})
->>>>>>> 39512420
         print("\n########### initial parameters")
         print(json.dumps(fcn.get_params(), indent=2))
         print("initial NLL: ", fcn({}))

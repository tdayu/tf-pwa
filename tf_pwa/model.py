"""
basic negative log-likelihood model
"""

from .tensorflow_wrapper import tf, tf_version
import numpy as np

from .amplitude import AllAmplitude, param_list
from .config import get_config

import time 
import functools
from multiprocessing.dummy import Process


def array_split(data,batch=None): #这俩可以放到util里
  if batch is None:
    return [data]
  ret = []
  n_data = data[0].shape[0]
  n_split = (n_data + batch-1)//batch
  for i in range(n_split):
    tmp = []
    for data_i in data:
      tmp.append(data_i[i*batch:min(i*batch+batch,n_data)])
    ret.append(tmp)
  return ret

def time_print(f):
  @functools.wraps(f)
  def g(*args,**kwargs):
    now = time.time()
    ret = f(*args,**kwargs)
    print(f.__name__ ," cost time:",time.time()-now)
    return ret
  return g


class Model(object):
  """
  simple negative log likelihood model
  
  """
  def __init__(self,configs,w_bkg = 0,constrain={},args=(),kwargs={}):
    self.w_bkg = w_bkg
    if callable(configs):#为什么要区分这个？
      self.Amp = configs
    else :
      self.Amp = get_config("amp")(configs,*args,**kwargs)
    self.constrain = constrain # priori gauss constrain for the fitting parameters
  

  def get_constrain_term(self): # the priori constrain term added to NLL
    r"""
    constrain: Gauss(mean,sigma) 
      by add a term :math:`\frac{(\theta_i-\bar{\theta_i})^2}{2\sigma^2}`
    
    """
    t_var = self.Amp.trainable_variables
    t_var_name = [i.name for i in t_var]
    var_dict = dict(zip(t_var_name,t_var))
    nll = 0.0
    for i in self.constrain:
      if not i in var_dict:
        break
      pi = self.constrain[i]
      if isinstance(pi,tuple) and len(pi)==2:
        mean, sigma = pi
        var = var_dict[i]
        nll += (var - mean)**2/(sigma**2)/2
    return nll
  
  def get_constrain_grad(self): # the constrained parameter's 1st differentiation
    r"""
    constrain: Gauss(mean,sigma) 
      by add a term :math:`\frac{d}{d\theta_i}\frac{(\theta_i-\bar{\theta_i})^2}{2\sigma^2} = \frac{\theta_i-\bar{\theta_i}}{\sigma^2}`
    
    """
    t_var = self.Amp.trainable_variables
    t_var_name = [i.name for i in t_var]
    var_dict = dict(zip(t_var_name,t_var))
    g_dict = {}
    for i in self.constrain:
      if not i in var_dict:
        break
      pi = self.constrain[i]
      if isinstance(pi,tuple) and len(pi)==2:
        mean, sigma = pi
        var = var_dict[i]
        g_dict[i] = (var - mean)/(sigma**2) # 1st differentiation
    nll_g = []
    for i in t_var_name:
      if i in g_dict:
        nll_g.append(g_dict[i])
      else:
        nll_g.append(0.0)
    return nll_g
  
  def get_constrain_hessian(self): # the constrained parameter's 2nd differentiation
    t_var = self.Amp.trainable_variables
    t_var_name = [i.name for i in t_var]
    var_dict = dict(zip(t_var_name,t_var))
    g_dict = {}
    for i in self.constrain:
      if not i in var_dict:
        break
      pi = self.constrain[i]
      if isinstance(pi,tuple) and len(pi)==2:
        mean, sigma = pi
        var = var_dict[i]
        g_dict[i] = 1/(sigma**2) # 2nd differentiation
    nll_g = []
    for i in t_var_name:
      if i in g_dict:
        nll_g.append(g_dict[i])
      else:
        nll_g.append(0.0)
    return np.diag(nll_g)
  

  def get_weight_data(self,data,bg): # pretreat data and bg into one
    if tf_version < 2:
      n_data = data[0].shape[0].value
      n_bg = bg[0].shape[0].value
    else :
      n_data = data[0].shape[0]
      n_bg = bg[0].shape[0]
    alpha = (n_data - self.w_bkg * n_bg)/(n_data + self.w_bkg**2 * n_bg)
    weight = [alpha]*n_data + [-self.w_bkg * alpha] * n_bg
    n_param  = len(data) # number of fitting parameters
    data_warp = [tf.concat([data[i],bg[i]],0) for i in range(n_param)]
    return data_warp,weight


  def nll(self,data,mcdata,weight=1.0,batch=None,args=(),kwargs={}):
    r"""
    calculate negative log-likelihood 

    .. math::
      -\ln L = -\sum_{x_i \in data } w_i \ln f(x_i;\theta_i) +  (\sum w_i ) \ln \sum_{x_i \in mc } f(x_i;\theta_i) + cons

    """
    n_data = len(data)
    ln_data = tf.math.log(self.Amp(data))
    int_mc = tf.math.log(tf.reduce_mean(self.Amp(mcdata)))
    if isinstance(weight,float):
      weights = [weight]*len(data)
      sw = n_data * weight
    else :
      sw = tf.reduce_sum(weight)
      weights = [
        weight[i*batch:min(i*batch+batch,n_data)]
        for i in range(len(data))
      ]
    weights = tf.cast(weights,ln_data.dtype)
    nll_0 = - tf.reduce_sum(weights * ln_data)
    cons = self.get_constrain_term()
    return nll_0 + sw * int_mc + cons
  
  def nll_gradient(self,data,mcdata,weight=1.0,batch=None,args=(),kwargs={}):
    r"""
    calculate negative log-likelihood with gradient

    .. math::
      \frac{\partial }{\partial \theta_i }(-\ln L) = -\sum_{x_i \in data } w_i \frac{\partial }{\partial \theta_i } \ln f(x_i;\theta_i) +  
      \frac{\sum w_i }{\sum_{x_i \in mc }f(x_i;\theta_i)} \sum_{x_i \in mc } \frac{\partial }{\partial \theta_i } f(x_i;\theta_i) + cons
    
    """
    t_var = self.Amp.trainable_variables
    if batch is None:
      with tf.GradientTape() as tape: # auto differentiation
        tape.watch(t_var)
        nll = self.nll(data,mcdata,weight)
      g = tape.gradient(nll,t_var) # the derivative of nll at t_var
      return nll,g
    else : # if batch
      n_data = data[0].shape[0]
      n_mc = mcdata[0].shape[0]
      data = array_split(data,batch)
      if isinstance(weight,float):
        weights = [weight]*len(data)
        sw = n_data * weight
      else :
        sw = tf.reduce_sum(weight)
        weights = [
          weight[i*batch:min(i*batch+batch,n_data)]
          for i in range(len(data))
        ]
      mcdata = array_split(mcdata,batch)
      nll_0,g0 = self.sum_gradient(data,weights,lambda x:tf.math.log(x))
      int_mc,g1 = self.sum_gradient(mcdata)
      sw = tf.cast(sw,nll_0.dtype)
      cons_grad = self.get_constrain_grad() # the constrain term
      cons = self.get_constrain_term()
      nll = - nll_0 + sw * tf.math.log(int_mc/tf.cast(n_mc,int_mc.dtype)) + cons
      g = [ cons_grad[i] - g0[i] + sw * g1[i]/int_mc for i in range(len(g0))]
      return nll,g

 
  def sum_gradient(self,data,weight=1.0,func = lambda x:x,args=(),kwargs={}): #求和好了
    if get_config("multi_gpus"):
      ret = self.sum_gradient_gpus(data,weight=weight,func = func,args=args,kwargs=kwargs)
      return ret
    
    n_variables = len(self.Amp.trainable_variables)
    g_s = []
    nll_s = []
    if isinstance(weight,float):
      weight = [weight] * len(data)
    for i in range(len(data)):
      with tf.GradientTape() as tape:
        tape.watch(self.Amp.trainable_variables)
        amp2s = self.Amp(data[i],*args,**kwargs)
        l_a = func(amp2s)
        p_nll = tf.reduce_sum(tf.cast(weight[i],l_a.dtype) * l_a)
      a = tape.gradient(p_nll,self.Amp.trainable_variables)
      nll_s.append(p_nll)
      g_s.append(a)
    nll = sum(nll_s)
    g = np.array(g_s).sum(0)
    return nll,g
  
  def sum_gradient_gpus(self,data,weight=1.0,func = lambda x:x,multi_gpus=True,args=(),kwargs={}): # multi-gpu verison #还没更新？
    n_variables = len(self.Amp.trainable_variables)
    g = None
    nll = 0.0
    n_data = len(data)
    if isinstance(weight,float):
      weight = [weight] * n_data

    n_split = 1
    if multi_gpus:
      gpus = tf.config.experimental.get_visible_devices('GPU')
      if gpus:
        n_split = len(gpus)
    p = [None]*n_split
    p_ret = [None]*n_split
    n_data_split = (n_data+n_split-1)//n_split
    def split_nll_grad(i,p_ret):
      nll = 0.0
      with tf.device("/device:GPU:%d"%i):
        grads = []
        for j in range(i*n_data_split,min((i+1)*n_data_split,n_data)):
          #print(i,min(i*batch+batch,n_data))
          with tf.GradientTape() as tape:
            tape.watch(self.Amp.trainable_variables)
            amp2s = self.Amp(data[j],*args,**kwargs)
            l_a = func(amp2s)
            p_nll = tf.reduce_sum(tf.cast(weight[j],l_a.dtype) * l_a)
          a = tape.gradient(p_nll,self.Amp.trainable_variables)
          nll += p_nll
          grads.append(a)
      p_ret[i] = nll,grads

    for i in range(n_split):
      p[i] =  Process(target=split_nll_grad,args=(i,p_ret))
      p[i].start()
    for i in range(n_split):
      p[i].join()
    g = [0.0]*n_variables
    for p_nll,gs in p_ret:
      nll += p_nll
      for k in gs:
        for i,j in enumerate(k):
          g[i] += j
    return nll,g


  def sum_hessian(self,data,weight=1.0,func = lambda x:x,args=(),kwargs={}): # add hessian compared to sum_gradient
    n_variables = len(self.Amp.trainable_variables)
    g_s = []
    h_s = []
    nll_s = []
    if isinstance(weight,float):
      weight = [weight] * len(data)
    for i in range(len(data)):
      with tf.GradientTape(persistent=True) as tape0:
        with tf.GradientTape() as tape:
          amp2s = self.Amp(data[i],*args,**kwargs)
          l_a = func(amp2s)
          p_nll = tf.reduce_sum(tf.cast(weight[i],l_a.dtype) * l_a)
        nll_s.append(p_nll)
        a = tape.gradient(p_nll,self.Amp.trainable_variables)
        g_s.append(a)
      he = []
      for gi in a:
        he.append(tape0.gradient(gi,self.Amp.trainable_variables,unconnected_gradients="zero")) # 2nd order derivative
      del tape0
      h_s.append(he)
    nll = tf.reduce_sum(nll_s)
    g = tf.reduce_sum(g_s, axis=0)
    h = tf.reduce_sum(h_s, axis=0)
    return nll, g, h
 

  def get_params(self):
    return self.Amp.get_params()
  
  def set_params(self,param): #改到amplitude里？
    if isinstance(param,dict) and "value" in param:
      param = param["value"]
    var_list = self.Amp.variables
    var_name = [i.name for i in var_list]
    var = dict(zip(var_name,var_list))
    for i in param:
      if i in var_name:
        tmp = param[i]
        var[i].assign(tmp)


class Cache_Model(Model):
  def __init__(self,configs,w_bkg,data,mc,bg=None,batch=50000,constrain={},args=(),kwargs={}):
    super(Cache_Model,self).__init__(configs,w_bkg,constrain=constrain,*args,**kwargs) # call parent class Model.__init__()
    n_data = data[0].shape[0]
    self.n_mc = mc[0].shape[0]
    self.batch = batch
    if bg is None:
      weight = [1.0]*n_data
    else :
      data,weight = self.get_weight_data(data,bg)
      n_data = data[0].shape[0]
    self.data = self.Amp.cache_data(*data,batch=self.batch) # pretreat data and cache them
    self.mc = self.Amp.cache_data(*mc,batch=self.batch)
    self.sw = tf.reduce_sum(weight)
    self.weight = [
        weight[i*batch:min(i*batch+batch,n_data)]
        for i in range(len(self.data))
    ]
    self.init_params = self.get_params()
    self.t_var = self.Amp.trainable_variables
    self.t_var_name = [i.name for i in self.t_var]


  def cal_nll(self,params={}):
    if isinstance(params,dict):
      self.set_params(params)
    else:
      for i,j in zip(self.t_var,params):
        i.assign(j)
    nll_0 = self.sum_no_gradient(self.data,self.weight,lambda x:tf.math.log(x),kwargs={"cached":True})
    int_mc = self.sum_no_gradient(self.mc,kwargs={"cached":True})
    sw = tf.cast(self.sw,nll_0.dtype)
    nll = - nll_0 + sw * tf.math.log(int_mc/tf.cast(self.n_mc,int_mc.dtype))
    cons = self.get_constrain_term()
    return nll + cons
  
  def sum_no_gradient(self,data,weight=1.0,func = lambda x:x,args=(),kwargs={}):
    n_variables = len(self.Amp.trainable_variables)
    g = None
    nll = 0.0
    if isinstance(weight,float):
      weight = [weight] * len(data)
    for i in range(len(data)):
      amp2s = self.Amp(data[i],*args,**kwargs)
      l_a = func(amp2s)
      p_nll = tf.reduce_sum(tf.cast(weight[i],l_a.dtype) * l_a)
      nll += p_nll
    return nll # summed NLL???
  
  def cal_nll_gradient(self,params={}):
    if isinstance(params,dict):
      self.set_params(params)
    else:
      for i,j in zip(self.Amp.trainable_variables,params):
        i.assign(j)
    nll_0,g0 = self.sum_gradient(self.data,self.weight,lambda x:tf.math.log(x),kwargs={"cached":True})
    int_mc,g1 = self.sum_gradient(self.mc,kwargs={"cached":True})
    sw = tf.cast(self.sw,nll_0.dtype)
    cons = self.get_constrain_term()
    nll = cons - nll_0 + sw * tf.math.log(int_mc/tf.cast(self.n_mc,int_mc.dtype))
    cons_grad = self.get_constrain_grad()
    g = [ cons_grad[i] -g0[i] + sw * g1[i]/int_mc for i in range(len(g0))]
    return nll, g
  
  def cal_nll_hessian(self,params={}):
    if isinstance(params,dict):
      self.set_params(params)
    else:
      for i,j in zip(self.t_var,params):
        i.assign(j)
    nll_0,g0,h0 = self.sum_hessian(self.data,self.weight,lambda x:tf.math.log(x),kwargs={"cached":True})
    int_mc,g1,h1 = self.sum_hessian(self.mc,kwargs={"cached":True})
    cons = self.get_constrain_term()
    cons_grad = self.get_constrain_grad()
    cons_hessian = self.get_constrain_hessian()
    sw = tf.cast(self.sw,nll_0.dtype)
    nll = cons - nll_0 + sw * tf.math.log(int_mc/tf.cast(self.n_mc,int_mc.dtype))
    g = np.array(cons_grad) - g0.numpy() + sw * g1.numpy()/int_mc
    n = len(g0)
    g1 = g1.numpy()/int_mc
    h = - h0 - sw *np.outer(g1,g1) + sw / int_mc * h1 + cons_hessian
    return nll, g, h


class FCN(object):
  def __init__(self,cache_model):
    self.model = cache_model
    self.ncall = 0
    self.n_grad = 0
    self.cached_nll = None
    
  #@time_print
  def __call__(self,x):
    nll = self.model.cal_nll(x)
    self.cached_nll = nll
    self.ncall += 1
    return nll
  
  @time_print
  def grad(self,x):
    nll,g = self.model.cal_nll_gradient(x)
    self.cached_nll = nll
    self.n_grad += 1
    return np.array([i.numpy() for i in g])

  #@time_print
  def hessian(self,x):
    nll,g,h = self.model.cal_nll_hessian(x)
    self.cached_nll = nll
    return h

  
  #@time_print
  def nll_grad(self,x):
    nll,g = self.model.cal_nll_gradient(x)
    self.cached_nll = nll
    self.ncall += 1
    self.n_grad += 1
    return nll.numpy().astype("float64"), np.array([i.numpy() for i in g]).astype("float64")
  
  def nll_grad_hessian(self,x):
    nll,g,h = self.model.cal_nll_hessian(x)
    self.cached_nll = nll
<<<<<<< HEAD
    return nll,g,h


def train_one_step(model, optimizer, data,mc,weight=1.0,batch=16384): #去掉了？
  nll,grads = model.nll_gradient(data,mc,weight,batch)
  print(grads)
  print(nll)
  optimizer.apply_gradients(zip(grads, model.Amp.trainable_variables))
  
  return nll

=======
    return nll,g,h
>>>>>>> a044c346
<|MERGE_RESOLUTION|>--- conflicted
+++ resolved
@@ -431,18 +431,4 @@
   def nll_grad_hessian(self,x):
     nll,g,h = self.model.cal_nll_hessian(x)
     self.cached_nll = nll
-<<<<<<< HEAD
-    return nll,g,h
-
-
-def train_one_step(model, optimizer, data,mc,weight=1.0,batch=16384): #去掉了？
-  nll,grads = model.nll_gradient(data,mc,weight,batch)
-  print(grads)
-  print(nll)
-  optimizer.apply_gradients(zip(grads, model.Amp.trainable_variables))
-  
-  return nll
-
-=======
-    return nll,g,h
->>>>>>> a044c346
+    return nll,g,h